use crate::data::arena::Arena;
use crate::dynamics::{IslandManager, RigidBodyHandle, RigidBodySet};
use crate::geometry::{Collider, ColliderChanges, ColliderHandle, ColliderParent};
use crate::math::Isometry;
use std::ops::{Index, IndexMut};

#[derive(diff::Diff)]
#[cfg_attr(feature = "serde-serialize", diff(attr(
    #[derive(Serialize, Deserialize)]
)))]
#[cfg_attr(feature = "serde-serialize", derive(Serialize, Deserialize))]
<<<<<<< HEAD
#[derive(Clone, Default, PartialEq)]
=======
#[derive(Clone, Default, Debug)]
>>>>>>> 983f8a39
/// A set of colliders that can be handled by a physics `World`.
pub struct ColliderSet {
    pub(crate) colliders: Arena<Collider>,
    pub(crate) modified_colliders: Vec<ColliderHandle>,
    pub(crate) removed_colliders: Vec<ColliderHandle>,
}

impl ColliderSet {
    /// Create a new empty set of colliders.
    pub fn new() -> Self {
        ColliderSet {
            colliders: Arena::new(),
            modified_colliders: Vec::new(),
            removed_colliders: Vec::new(),
        }
    }

    pub(crate) fn take_modified(&mut self) -> Vec<ColliderHandle> {
        std::mem::take(&mut self.modified_colliders)
    }

    pub(crate) fn take_removed(&mut self) -> Vec<ColliderHandle> {
        std::mem::take(&mut self.removed_colliders)
    }

    /// An always-invalid collider handle.
    pub fn invalid_handle() -> ColliderHandle {
        ColliderHandle::from_raw_parts(crate::INVALID_U32, crate::INVALID_U32)
    }

    /// Iterate through all the colliders on this set.
    pub fn iter(&self) -> impl ExactSizeIterator<Item = (ColliderHandle, &Collider)> {
        self.colliders.iter().map(|(h, c)| (ColliderHandle(h), c))
    }

    /// Iterate through all the enabled colliders on this set.
    pub fn iter_enabled(&self) -> impl Iterator<Item = (ColliderHandle, &Collider)> {
        self.colliders
            .iter()
            .map(|(h, c)| (ColliderHandle(h), c))
            .filter(|(_, c)| c.is_enabled())
    }

    /// Iterates mutably through all the colliders on this set.
    #[cfg(not(feature = "dev-remove-slow-accessors"))]
    pub fn iter_mut(&mut self) -> impl Iterator<Item = (ColliderHandle, &mut Collider)> {
        self.modified_colliders.clear();
        let modified_colliders = &mut self.modified_colliders;
        self.colliders.iter_mut().map(move |(h, b)| {
            modified_colliders.push(ColliderHandle(h));
            (ColliderHandle(h), b)
        })
    }

    /// Iterates mutably through all the enabled colliders on this set.
    #[cfg(not(feature = "dev-remove-slow-accessors"))]
    pub fn iter_enabled_mut(&mut self) -> impl Iterator<Item = (ColliderHandle, &mut Collider)> {
        self.iter_mut().filter(|(_, c)| c.is_enabled())
    }

    /// The number of colliders on this set.
    pub fn len(&self) -> usize {
        self.colliders.len()
    }

    /// `true` if there are no colliders in this set.
    pub fn is_empty(&self) -> bool {
        self.colliders.is_empty()
    }

    /// Is this collider handle valid?
    pub fn contains(&self, handle: ColliderHandle) -> bool {
        self.colliders.contains(handle.0)
    }

    /// Inserts a new collider to this set and retrieve its handle.
    pub fn insert(&mut self, coll: impl Into<Collider>) -> ColliderHandle {
        let mut coll = coll.into();
        // Make sure the internal links are reset, they may not be
        // if this rigid-body was obtained by cloning another one.
        coll.reset_internal_references();
        coll.parent = None;
        let handle = ColliderHandle(self.colliders.insert(coll));
        self.modified_colliders.push(handle);
        handle
    }

    /// Inserts a new collider to this set, attach it to the given rigid-body, and retrieve its handle.
    pub fn insert_with_parent(
        &mut self,
        coll: impl Into<Collider>,
        parent_handle: RigidBodyHandle,
        bodies: &mut RigidBodySet,
    ) -> ColliderHandle {
        let mut coll = coll.into();
        // Make sure the internal links are reset, they may not be
        // if this collider was obtained by cloning another one.
        coll.reset_internal_references();

        if let Some(prev_parent) = &mut coll.parent {
            prev_parent.handle = parent_handle;
        } else {
            coll.parent = Some(ColliderParent {
                handle: parent_handle,
                pos_wrt_parent: coll.pos.0,
            });
        }

        // NOTE: we use `get_mut` instead of `get_mut_internal` so that the
        // modification flag is updated properly.
        let parent = bodies
            .get_mut_internal_with_modification_tracking(parent_handle)
            .expect("Parent rigid body not found.");
        let handle = ColliderHandle(self.colliders.insert(coll));
        self.modified_colliders.push(handle);

        let coll = self.colliders.get_mut(handle.0).unwrap();
        parent.add_collider_internal(
            handle,
            coll.parent.as_mut().unwrap(),
            &mut coll.pos,
            &coll.shape,
            &coll.mprops,
        );
        handle
    }

    /// Sets the parent of the given collider.
    // TODO: find a way to define this as a method of Collider.
    pub fn set_parent(
        &mut self,
        handle: ColliderHandle,
        new_parent_handle: Option<RigidBodyHandle>,
        bodies: &mut RigidBodySet,
    ) {
        if let Some(collider) = self.get_mut(handle) {
            let curr_parent = collider.parent.map(|p| p.handle);
            if new_parent_handle == curr_parent {
                return; // Nothing to do, this is the same parent.
            }

            collider.changes |= ColliderChanges::PARENT;

            if let Some(parent_handle) = curr_parent {
                if let Some(rb) = bodies.get_mut(parent_handle) {
                    rb.remove_collider_internal(handle);
                }
            }

            match new_parent_handle {
                Some(new_parent_handle) => {
                    if let Some(parent) = &mut collider.parent {
                        parent.handle = new_parent_handle;
                    } else {
                        collider.parent = Some(ColliderParent {
                            handle: new_parent_handle,
                            pos_wrt_parent: Isometry::identity(),
                        })
                    };

                    if let Some(rb) = bodies.get_mut(new_parent_handle) {
                        rb.add_collider_internal(
                            handle,
                            collider.parent.as_ref().unwrap(),
                            &mut collider.pos,
                            &collider.shape,
                            &collider.mprops,
                        );
                    }
                }
                None => collider.parent = None,
            }
        }
    }

    /// Remove a collider from this set and update its parent accordingly.
    ///
    /// If `wake_up` is `true`, the rigid-body the removed collider is attached to
    /// will be woken up.
    pub fn remove(
        &mut self,
        handle: ColliderHandle,
        islands: &mut IslandManager,
        bodies: &mut RigidBodySet,
        wake_up: bool,
    ) -> Option<Collider> {
        let collider = self.colliders.remove(handle.0)?;

        /*
         * Delete the collider from its parent body.
         */
        // NOTE: we use `get_mut_internal_with_modification_tracking` instead of `get_mut_internal` so that the
        // modification flag is updated properly.
        if let Some(parent) = &collider.parent {
            if let Some(parent_rb) =
                bodies.get_mut_internal_with_modification_tracking(parent.handle)
            {
                parent_rb.remove_collider_internal(handle);

                if wake_up {
                    islands.wake_up(bodies, parent.handle, true);
                }
            }
        }

        /*
         * Publish removal.
         */
        self.removed_colliders.push(handle);

        Some(collider)
    }

    /// Gets the collider with the given handle without a known generation.
    ///
    /// This is useful when you know you want the collider at position `i` but
    /// don't know what is its current generation number. Generation numbers are
    /// used to protect from the ABA problem because the collider position `i`
    /// are recycled between two insertion and a removal.
    ///
    /// Using this is discouraged in favor of `self.get(handle)` which does not
    /// suffer form the ABA problem.
    pub fn get_unknown_gen(&self, i: u32) -> Option<(&Collider, ColliderHandle)> {
        self.colliders
            .get_unknown_gen(i)
            .map(|(c, h)| (c, ColliderHandle(h)))
    }

    /// Gets a mutable reference to the collider with the given handle without a known generation.
    ///
    /// This is useful when you know you want the collider at position `i` but
    /// don't know what is its current generation number. Generation numbers are
    /// used to protect from the ABA problem because the collider position `i`
    /// are recycled between two insertion and a removal.
    ///
    /// Using this is discouraged in favor of `self.get_mut(handle)` which does not
    /// suffer form the ABA problem.
    #[cfg(not(feature = "dev-remove-slow-accessors"))]
    pub fn get_unknown_gen_mut(&mut self, i: u32) -> Option<(&mut Collider, ColliderHandle)> {
        let (collider, handle) = self.colliders.get_unknown_gen_mut(i)?;
        let handle = ColliderHandle(handle);
        Self::mark_as_modified(handle, collider, &mut self.modified_colliders);
        Some((collider, handle))
    }

    /// Get the collider with the given handle.
    pub fn get(&self, handle: ColliderHandle) -> Option<&Collider> {
        self.colliders.get(handle.0)
    }

    fn mark_as_modified(
        handle: ColliderHandle,
        collider: &mut Collider,
        modified_colliders: &mut Vec<ColliderHandle>,
    ) {
        if !collider.changes.contains(ColliderChanges::MODIFIED) {
            collider.changes = ColliderChanges::MODIFIED;
            modified_colliders.push(handle);
        }
    }

    /// Gets a mutable reference to the collider with the given handle.
    #[cfg(not(feature = "dev-remove-slow-accessors"))]
    pub fn get_mut(&mut self, handle: ColliderHandle) -> Option<&mut Collider> {
        let result = self.colliders.get_mut(handle.0)?;
        Self::mark_as_modified(handle, result, &mut self.modified_colliders);
        Some(result)
    }

    pub(crate) fn index_mut_internal(&mut self, handle: ColliderHandle) -> &mut Collider {
        &mut self.colliders[handle.0]
    }

    pub(crate) fn get_mut_internal(&mut self, handle: ColliderHandle) -> Option<&mut Collider> {
        self.colliders.get_mut(handle.0)
    }

    // Just a very long name instead of `.get_mut` to make sure
    // this is really the method we wanted to use instead of `get_mut_internal`.
    #[allow(dead_code)]
    pub(crate) fn get_mut_internal_with_modification_tracking(
        &mut self,
        handle: ColliderHandle,
    ) -> Option<&mut Collider> {
        let result = self.colliders.get_mut(handle.0)?;
        Self::mark_as_modified(handle, result, &mut self.modified_colliders);
        Some(result)
    }
}

impl Index<crate::data::Index> for ColliderSet {
    type Output = Collider;

    fn index(&self, index: crate::data::Index) -> &Collider {
        &self.colliders[index]
    }
}

impl Index<ColliderHandle> for ColliderSet {
    type Output = Collider;

    fn index(&self, index: ColliderHandle) -> &Collider {
        &self.colliders[index.0]
    }
}

#[cfg(not(feature = "dev-remove-slow-accessors"))]
impl IndexMut<ColliderHandle> for ColliderSet {
    fn index_mut(&mut self, handle: ColliderHandle) -> &mut Collider {
        let collider = &mut self.colliders[handle.0];
        Self::mark_as_modified(handle, collider, &mut self.modified_colliders);
        collider
    }
}<|MERGE_RESOLUTION|>--- conflicted
+++ resolved
@@ -9,11 +9,7 @@
     #[derive(Serialize, Deserialize)]
 )))]
 #[cfg_attr(feature = "serde-serialize", derive(Serialize, Deserialize))]
-<<<<<<< HEAD
-#[derive(Clone, Default, PartialEq)]
-=======
-#[derive(Clone, Default, Debug)]
->>>>>>> 983f8a39
+#[derive(Clone, Default, Debug, PartialEq)]
 /// A set of colliders that can be handled by a physics `World`.
 pub struct ColliderSet {
     pub(crate) colliders: Arena<Collider>,
