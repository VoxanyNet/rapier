[workspace]
<<<<<<< HEAD
members = ["crates/rapier2d"]
#members = ["crates/rapier2d", "crates/rapier2d-f64", "crates/rapier_testbed2d", "crates/rapier_testbed2d-f64", "examples2d", "benchmarks2d",
#    "crates/rapier3d", "crates/rapier3d-f64", "crates/rapier_testbed3d", "crates/rapier_testbed3d-f64", "examples3d", "examples3d-f64", "benchmarks3d", "crates/rapier3d-urdf", "crates/rapier3d-stl"]
=======
members = [
    "crates/rapier2d",
    "crates/rapier2d-f64",
    "crates/rapier_testbed2d",
    "crates/rapier_testbed2d-f64",
    "examples2d",
    "benchmarks2d",
    "crates/rapier3d",
    "crates/rapier3d-f64",
    "crates/rapier_testbed3d",
    "crates/rapier_testbed3d-f64",
    "examples3d",
    "examples3d-f64",
    "benchmarks3d",
    "crates/rapier3d-urdf",
    "crates/rapier3d-stl",
]
>>>>>>> 983f8a39
resolver = "2"

[workspace.lints]
rust.unexpected_cfgs = { level = "warn", check-cfg = [
    'cfg(feature, values("dim2", "dim3", "f32", "f64"))',
    # The `other-backends` feature isn't in the tested3d-f64
    # but easier to just ignore it here.
    'cfg(feature, values("other-backends"))',
] }

[patch.crates-io]
#wrapped2d = { git = "https://github.com/Bastacyclop/rust_box2d.git" }
#xurdf = { path = "../xurdf/xurdf" }

#simba = { path = "../simba" }
#kiss3d = { path = "../kiss3d" }
#parry2d = { path = "../parry/crates/parry2d" }
#parry3d = { path = "../parry/crates/parry3d" }
#parry2d-f64 = { path = "../parry/crates/parry2d-f64" }
#parry3d-f64 = { path = "../parry/crates/parry3d-f64" }
#nalgebra = { path = "../nalgebra" }


#kiss3d = { git = "https://github.com/sebcrozet/kiss3d" }
#nalgebra = { git = "https://github.com/dimforge/nalgebra", branch = "dev" }
#parry2d = { git = "https://github.com/dimforge/parry", branch = "master" }
#parry3d = { git = "https://github.com/dimforge/parry", branch = "master" }
#parry2d-f64 = { git = "https://github.com/dimforge/parry", branch = "master" }
#parry3d-f64 = { git = "https://github.com/dimforge/parry", branch = "master" }

[profile.release]
#debug = true
#codegen-units = 1
#lto = true

[profile.dev]
opt-level = 1


#[profile.dev.package.rapier3d]
#opt-level = 3
#
#[profile.dev.package.kiss3d]
#opt-level = 3<|MERGE_RESOLUTION|>--- conflicted
+++ resolved
@@ -1,9 +1,4 @@
 [workspace]
-<<<<<<< HEAD
-members = ["crates/rapier2d"]
-#members = ["crates/rapier2d", "crates/rapier2d-f64", "crates/rapier_testbed2d", "crates/rapier_testbed2d-f64", "examples2d", "benchmarks2d",
-#    "crates/rapier3d", "crates/rapier3d-f64", "crates/rapier_testbed3d", "crates/rapier_testbed3d-f64", "examples3d", "examples3d-f64", "benchmarks3d", "crates/rapier3d-urdf", "crates/rapier3d-stl"]
-=======
 members = [
     "crates/rapier2d",
     "crates/rapier2d-f64",
@@ -21,7 +16,6 @@
     "crates/rapier3d-urdf",
     "crates/rapier3d-stl",
 ]
->>>>>>> 983f8a39
 resolver = "2"
 
 [workspace.lints]
