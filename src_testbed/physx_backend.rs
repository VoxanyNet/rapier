#![allow(dead_code)]

use na::{
    Isometry3, Matrix3, Matrix4, Point3, Quaternion, Rotation3, Translation3, Unit, UnitQuaternion,
    Vector3,
};
use physx::cooking::{
    ConvexMeshCookingResult, PxConvexMeshDesc, PxCooking, PxCookingParams, PxHeightFieldDesc,
    PxTriangleMeshDesc, TriangleMeshCookingResult,
};
use physx::foundation::DefaultAllocator;
use physx::prelude::*;
use physx::scene::FrictionType;
use physx::traits::Class;
use physx_sys::{
    PxBitAndByte, PxConvexFlags, PxConvexMeshGeometryFlags, PxHeightFieldSample,
    PxMeshGeometryFlags, PxMeshScale_new, PxRigidActor,
};
use rapier::counters::Counters;
use rapier::dynamics::{
    IntegrationParameters, JointParams, JointSet, RigidBodyHandle, RigidBodySet,
};
use rapier::geometry::{Collider, ColliderSet};
use rapier::utils::WBasis;
use std::collections::HashMap;

trait IntoNa {
    type Output;
    fn into_na(self) -> Self::Output;
}

impl IntoNa for glam::Mat4 {
    type Output = Matrix4<f32>;
    fn into_na(self) -> Self::Output {
        self.to_cols_array_2d().into()
    }
}

impl IntoNa for PxVec3 {
    type Output = Vector3<f32>;
    fn into_na(self) -> Self::Output {
        Vector3::new(self.x(), self.y(), self.z())
    }
}

impl IntoNa for PxQuat {
    type Output = Quaternion<f32>;
    fn into_na(self) -> Self::Output {
        Quaternion::new(self.w(), self.x(), self.y(), self.z())
    }
}

impl IntoNa for PxTransform {
    type Output = Isometry3<f32>;
    fn into_na(self) -> Self::Output {
        let tra = self.translation().into_na();
        let quat = self.rotation().into_na();
        let unit_quat = Unit::new_unchecked(quat);
        Isometry3::from_parts(tra.into(), unit_quat)
    }
}

trait IntoPhysx {
    type Output;
    fn into_physx(self) -> Self::Output;
}

impl IntoPhysx for Vector3<f32> {
    type Output = PxVec3;
    fn into_physx(self) -> Self::Output {
        PxVec3::new(self.x, self.y, self.z)
    }
}

impl IntoPhysx for Point3<f32> {
    type Output = PxVec3;
    fn into_physx(self) -> Self::Output {
        PxVec3::new(self.x, self.y, self.z)
    }
}

impl IntoPhysx for Isometry3<f32> {
    type Output = PxTransform;
    fn into_physx(self) -> Self::Output {
        self.into_glam().into()
    }
}

trait IntoGlam {
    type Output;
    fn into_glam(self) -> Self::Output;
}

impl IntoGlam for Vector3<f32> {
    type Output = glam::Vec3;
    fn into_glam(self) -> Self::Output {
        glam::vec3(self.x, self.y, self.z)
    }
}

impl IntoGlam for Point3<f32> {
    type Output = glam::Vec3;
    fn into_glam(self) -> Self::Output {
        glam::vec3(self.x, self.y, self.z)
    }
}

impl IntoGlam for Matrix4<f32> {
    type Output = glam::Mat4;
    fn into_glam(self) -> Self::Output {
        glam::Mat4::from_cols_array_2d(&self.into())
    }
}

impl IntoGlam for Isometry3<f32> {
    type Output = glam::Mat4;
    fn into_glam(self) -> Self::Output {
        glam::Mat4::from_cols_array_2d(&self.to_homogeneous().into())
    }
}

thread_local! {
pub static FOUNDATION: std::cell::RefCell<PxPhysicsFoundation> = std::cell::RefCell::new(PhysicsFoundation::default());
}

pub struct PhysxWorld {
    // physics: Physics,
    // cooking: Cooking,
    materials: Vec<Owner<PxMaterial>>,
    shapes: Vec<Owner<PxShape>>,
    scene: Option<Owner<PxScene>>,
}

impl Drop for PhysxWorld {
    fn drop(&mut self) {
        let scene = self.scene.take();
        // FIXME: we get a segfault if we don't forget the scene.
        std::mem::forget(scene);
    }
}

impl PhysxWorld {
    pub fn from_rapier(
        gravity: Vector3<f32>,
        integration_parameters: &IntegrationParameters,
        bodies: &RigidBodySet,
        colliders: &ColliderSet,
        joints: &JointSet,
        use_two_friction_directions: bool,
        num_threads: usize,
    ) -> Self {
        FOUNDATION.with(|physics| {
            let mut physics = physics.borrow_mut();
            let mut shapes = Vec::new();
            let mut materials = Vec::new();

            let friction_type = if use_two_friction_directions {
                FrictionType::TwoDirectional
            } else {
                FrictionType::Patch
            };

            let scene_desc = SceneDescriptor {
                gravity: gravity.into_physx(),
                thread_count: num_threads as u32,
                broad_phase_type: BroadPhaseType::AutomaticBoxPruning,
                solver_type: SolverType::PGS,
                friction_type,
                ..SceneDescriptor::new(())
            };

            let mut scene: Owner<PxScene> = physics.create(scene_desc).unwrap();
            let mut rapier2dynamic = HashMap::new();
            let mut rapier2static = HashMap::new();
            let cooking_params =
                PxCookingParams::new(&*physics).expect("Failed to init PhysX cooking.");
            let mut cooking = PxCooking::new(physics.foundation_mut(), &cooking_params)
                .expect("Failed to init PhysX cooking");

            /*
             *
             * Rigid bodies
             *
             */
            for (rapier_handle, rb) in bodies.iter() {
                let pos = rb.position().into_physx();
                if rb.is_dynamic() {
                    let mut actor = physics.create_dynamic(&pos, rapier_handle).unwrap();
                    actor.set_solver_iteration_counts(
                        integration_parameters.max_position_iterations as u32,
                        integration_parameters.max_velocity_iterations as u32,
                    );

                    rapier2dynamic.insert(rapier_handle, actor);
                } else {
                    let actor = physics.create_static(pos, ()).unwrap();
                    rapier2static.insert(rapier_handle, actor);
                }
            }

            /*
             *
             * Colliders
             *
             */
            for (_, collider) in colliders.iter() {
                if let Some((mut px_shape, px_material, collider_pos)) =
                    physx_collider_from_rapier_collider(&mut *physics, &mut cooking, &collider)
                {
                    let parent_body = &bodies[collider.parent()];

                    if !parent_body.is_dynamic() {
                        let actor = rapier2static.get_mut(&collider.parent()).unwrap();
                        actor.attach_shape(&mut px_shape);
                    } else {
                        let actor = rapier2dynamic.get_mut(&collider.parent()).unwrap();
                        actor.attach_shape(&mut px_shape);
                    }

                    unsafe {
                        let pose = collider_pos.into_physx();
                        physx_sys::PxShape_setLocalPose_mut(px_shape.as_mut_ptr(), &pose.into());
                    }

                    shapes.push(px_shape);
                    materials.push(px_material);
                }
            }

            // Update mass properties.
            for (rapier_handle, actor) in rapier2dynamic.iter_mut() {
                let rb = &bodies[*rapier_handle];
                let densities: Vec<_> = rb
                    .colliders()
                    .iter()
                    .map(|h| colliders[*h].density())
                    .collect();

                unsafe {
                    physx_sys::PxRigidBodyExt_updateMassAndInertia_mut(
                        std::mem::transmute(actor.as_mut()),
                        densities.as_ptr(),
                        densities.len() as u32,
                        std::ptr::null(),
                        false,
                    );
                }
            }

            /*
             *
             * Joints
             *
             */
            Self::setup_joints(
                &mut physics,
                joints,
                &mut rapier2static,
                &mut rapier2dynamic,
            );

            for (_, actor) in rapier2static {
                scene.add_static_actor(actor);
            }

            for (_, actor) in rapier2dynamic {
                scene.add_dynamic_actor(actor);
            }

            Self {
                scene: Some(scene),
                shapes,
                materials,
            }
        })
    }

    fn setup_joints(
        physics: &mut PxPhysicsFoundation,
        joints: &JointSet,
        rapier2static: &mut HashMap<RigidBodyHandle, Owner<PxRigidStatic>>,
        rapier2dynamic: &mut HashMap<RigidBodyHandle, Owner<PxRigidDynamic>>,
    ) {
        unsafe {
            for joint in joints.iter() {
                let actor1 = rapier2static
                    .get_mut(&joint.1.body1)
                    .map(|act| &mut **act as *mut PxRigidStatic as *mut PxRigidActor)
                    .or(rapier2dynamic
                        .get_mut(&joint.1.body1)
                        .map(|act| &mut **act as *mut PxRigidDynamic as *mut PxRigidActor))
                    .unwrap();
                let actor2 = rapier2static
                    .get_mut(&joint.1.body2)
                    .map(|act| &mut **act as *mut PxRigidStatic as *mut PxRigidActor)
                    .or(rapier2dynamic
                        .get_mut(&joint.1.body2)
                        .map(|act| &mut **act as *mut PxRigidDynamic as *mut PxRigidActor))
                    .unwrap();

                match &joint.1.params {
                    JointParams::BallJoint(params) => {
                        let frame1 = Isometry3::new(params.local_anchor1.coords, na::zero())
                            .into_physx()
                            .into();
                        let frame2 = Isometry3::new(params.local_anchor2.coords, na::zero())
                            .into_physx()
                            .into();

                        physx_sys::phys_PxSphericalJointCreate(
                            physics.as_mut_ptr(),
                            actor1,
                            &frame1 as *const _,
                            actor2,
                            &frame2 as *const _,
                        );
                    }
                    JointParams::RevoluteJoint(params) => {
                        // NOTE: orthonormal_basis() returns the two basis vectors.
                        // However we only use one and recompute the other just to
                        // make sure our basis is right-handed.
                        let basis1a = params.local_axis1.orthonormal_basis()[0];
                        let basis2a = params.local_axis2.orthonormal_basis()[0];
                        let basis1b = params.local_axis1.cross(&basis1a);
                        let basis2b = params.local_axis2.cross(&basis2a);

                        let rotmat1 = Rotation3::from_matrix_unchecked(Matrix3::from_columns(&[
                            params.local_axis1.into_inner(),
                            basis1a,
                            basis1b,
                        ]));
                        let rotmat2 = Rotation3::from_matrix_unchecked(Matrix3::from_columns(&[
                            params.local_axis2.into_inner(),
                            basis2a,
                            basis2b,
                        ]));
                        let axisangle1 = rotmat1.scaled_axis();
                        let axisangle2 = rotmat2.scaled_axis();

                        let frame1 = Isometry3::new(params.local_anchor1.coords, axisangle1)
                            .into_physx()
                            .into();
                        let frame2 = Isometry3::new(params.local_anchor2.coords, axisangle2)
                            .into_physx()
                            .into();

                        physx_sys::phys_PxRevoluteJointCreate(
                            physics.as_mut_ptr(),
                            actor1,
                            &frame1 as *const _,
                            actor2,
                            &frame2 as *const _,
                        );
                    }

                    JointParams::PrismaticJoint(params) => {
                        // NOTE: orthonormal_basis() returns the two basis vectors.
                        // However we only use one and recompute the other just to
                        // make sure our basis is right-handed.
                        let basis1a = params.local_axis1().orthonormal_basis()[0];
                        let basis2a = params.local_axis2().orthonormal_basis()[0];
                        let basis1b = params.local_axis1().cross(&basis1a);
                        let basis2b = params.local_axis2().cross(&basis2a);

                        let rotmat1 = Rotation3::from_matrix_unchecked(Matrix3::from_columns(&[
                            params.local_axis1().into_inner(),
                            basis1a,
                            basis1b,
                        ]));
                        let rotmat2 = Rotation3::from_matrix_unchecked(Matrix3::from_columns(&[
                            params.local_axis2().into_inner(),
                            basis2a,
                            basis2b,
                        ]));

                        let axisangle1 = rotmat1.scaled_axis();
                        let axisangle2 = rotmat2.scaled_axis();

                        let frame1 = Isometry3::new(params.local_anchor1.coords, axisangle1)
                            .into_physx()
                            .into();
                        let frame2 = Isometry3::new(params.local_anchor2.coords, axisangle2)
                            .into_physx()
                            .into();

                        let joint = physx_sys::phys_PxPrismaticJointCreate(
                            physics.as_mut_ptr(),
                            actor1,
                            &frame1 as *const _,
                            actor2,
                            &frame2 as *const _,
                        );

                        if params.limits_enabled {
                            let limits = physx_sys::PxJointLinearLimitPair {
                                restitution: 0.0,
                                bounceThreshold: 0.0,
                                stiffness: 0.0,
                                damping: 0.0,
                                contactDistance: 0.01,
                                lower: params.limits[0],
                                upper: params.limits[1],
                            };
                            physx_sys::PxPrismaticJoint_setLimit_mut(joint, &limits);
                            physx_sys::PxPrismaticJoint_setPrismaticJointFlag_mut(
                                joint,
                                physx_sys::PxPrismaticJointFlag::eLIMIT_ENABLED,
                                true,
                            );
                        }
                    }
                    JointParams::FixedJoint(params) => {
                        let frame1 = params.local_anchor1.into_physx().into();
                        let frame2 = params.local_anchor2.into_physx().into();

                        physx_sys::phys_PxFixedJointCreate(
                            physics.as_mut_ptr(),
                            actor1,
                            &frame1 as *const _,
                            actor2,
                            &frame2 as *const _,
                        );
                    }
                }
            }
        }
    }

    pub fn step(&mut self, counters: &mut Counters, params: &IntegrationParameters) {
        let mut scratch = unsafe { ScratchBuffer::new(4) };

        counters.step_started();
<<<<<<< HEAD
        self.scene
            .as_mut()
            .unwrap()
            .step(
                params.dt(),
                None::<&mut physx_sys::PxBaseTask>,
                Some(&mut scratch),
                true,
            )
            .expect("error occurred during PhysX simulation");
=======
        self.scene.step(params.dt, true);
>>>>>>> e6fc8f67
        counters.step_completed();
    }

    pub fn sync(&mut self, bodies: &mut RigidBodySet, colliders: &mut ColliderSet) {
        for actor in self.scene.as_mut().unwrap().get_dynamic_actors() {
            let handle = actor.get_user_data();
            let pos = actor.get_global_pose().into_na();
            let rb = &mut bodies[*handle];
            rb.set_position(pos, false);

            for coll_handle in rb.colliders() {
                let collider = &mut colliders[*coll_handle];
                collider.set_position_debug(pos * collider.position_wrt_parent());
            }
        }
    }
}

fn physx_collider_from_rapier_collider(
    physics: &mut PxPhysicsFoundation,
    cooking: &PxCooking,
    collider: &Collider,
) -> Option<(Owner<PxShape>, Owner<PxMaterial>, Isometry3<f32>)> {
    let mut local_pose = *collider.position_wrt_parent();
    let shape = collider.shape();
    let shape_flags = if collider.is_sensor() {
        ShapeFlag::TriggerShape.into()
    } else {
        ShapeFlag::SimulationShape.into()
    };
    let mut material = physics
        .create_material(
            collider.friction,
            collider.friction,
            collider.restitution,
            (),
        )
        .unwrap();
    let materials = &mut [material.as_mut()][..];

    let shape = if let Some(cuboid) = shape.as_cuboid() {
        let geometry = PxBoxGeometry::new(
            cuboid.half_extents.x,
            cuboid.half_extents.y,
            cuboid.half_extents.z,
        );
        physics.create_shape(&geometry, materials, true, shape_flags, ())
    } else if let Some(ball) = shape.as_ball() {
        let geometry = PxSphereGeometry::new(ball.radius);
        physics.create_shape(&geometry, materials, true, shape_flags, ())
    } else if let Some(capsule) = shape.as_capsule() {
        let center = capsule.center();
        let mut dir = capsule.segment.b - capsule.segment.a;

        if dir.x < 0.0 {
            dir = -dir;
        }

        let rot = UnitQuaternion::rotation_between(&Vector3::x(), &dir);
        local_pose = local_pose
            * Translation3::from(center.coords)
            * rot.unwrap_or(UnitQuaternion::identity());
        let geometry = PxCapsuleGeometry::new(capsule.radius, capsule.half_height());
        physics.create_shape(&geometry, materials, true, shape_flags, ())
    } else if let Some(heightfield) = shape.as_heightfield() {
        let heights = heightfield.heights();
        let scale = heightfield.scale();
        local_pose = local_pose * Translation3::new(-scale.x / 2.0, 0.0, -scale.z / 2.0);
        const Y_FACTOR: f32 = 1_000f32;
        let mut heightfield_desc;
        unsafe {
            let samples: Vec<_> = heights
                .iter()
                .map(|h| PxHeightFieldSample {
                    height: (*h * Y_FACTOR) as i16,
                    materialIndex0: PxBitAndByte { mData: 0 },
                    materialIndex1: PxBitAndByte { mData: 0 },
                })
                .collect();
            heightfield_desc = physx_sys::PxHeightFieldDesc_new();
            heightfield_desc.nbRows = heights.nrows() as u32;
            heightfield_desc.nbColumns = heights.ncols() as u32;
            heightfield_desc.samples.stride = std::mem::size_of::<PxHeightFieldSample>() as u32;
            heightfield_desc.samples.data = samples.as_ptr() as *const std::ffi::c_void;
        }

        let heightfield_desc = PxHeightFieldDesc {
            obj: heightfield_desc,
        };
        let heightfield = cooking.create_height_field(physics, &heightfield_desc);

        if let Some(mut heightfield) = heightfield {
            let flags = PxMeshGeometryFlags {
                mBits: physx_sys::PxMeshGeometryFlag::eDOUBLE_SIDED as u8,
            };
            let geometry = PxHeightFieldGeometry::new(
                &mut *heightfield,
                flags,
                scale.y / Y_FACTOR,
                scale.x / (heights.nrows() as f32 - 1.0),
                scale.z / (heights.ncols() as f32 - 1.0),
            );
            physics.create_shape(&geometry, materials, true, shape_flags, ())
        } else {
            eprintln!("PhysX heightfield construction failed.");
            return None;
        }
    } else if let Some(convex) = shape
        .as_convex_polyhedron()
        .or(shape.as_round_convex_polyhedron().map(|c| &c.base_shape))
    {
        let vertices = convex.points();
        let mut convex_desc;
        unsafe {
            convex_desc = physx_sys::PxConvexMeshDesc_new();
            convex_desc.points.count = vertices.len() as u32;
            convex_desc.points.stride = (3 * std::mem::size_of::<f32>()) as u32;
            convex_desc.points.data = vertices.as_ptr() as *const std::ffi::c_void;
            convex_desc.flags = PxConvexFlags {
                mBits: physx_sys::PxConvexFlag::eCOMPUTE_CONVEX as u16,
            };
        }

        let convex_desc = PxConvexMeshDesc { obj: convex_desc };
        let convex = cooking.create_convex_mesh(physics, &convex_desc);

        if let ConvexMeshCookingResult::Success(mut convex) = convex {
            let flags = PxConvexMeshGeometryFlags { mBits: 0 };
            let scaling = unsafe { PxMeshScale_new() };
            let geometry = PxConvexMeshGeometry::new(&mut convex, &scaling, flags);
            physics.create_shape(&geometry, materials, true, shape_flags, ())
        } else {
            eprintln!("PhysX convex mesh construction failed.");
            return None;
        }
    } else if let Some(trimesh) = shape.as_trimesh() {
        let vertices = trimesh.vertices();
        let indices = trimesh.flat_indices();

        let mut mesh_desc;
        unsafe {
            mesh_desc = physx_sys::PxTriangleMeshDesc_new();

            mesh_desc.points.count = trimesh.vertices().len() as u32;
            mesh_desc.points.stride = (3 * std::mem::size_of::<f32>()) as u32;
            mesh_desc.points.data = vertices.as_ptr() as *const std::ffi::c_void;

            mesh_desc.triangles.count = (indices.len() as u32) / 3;
            mesh_desc.triangles.stride = (3 * std::mem::size_of::<u32>()) as u32;
            mesh_desc.triangles.data = indices.as_ptr() as *const std::ffi::c_void;
        }

        let mesh_desc = PxTriangleMeshDesc { obj: mesh_desc };
        let trimesh = cooking.create_triangle_mesh(physics, &mesh_desc);

        if let TriangleMeshCookingResult::Success(mut trimesh) = trimesh {
            let flags = PxMeshGeometryFlags {
                mBits: physx_sys::PxMeshGeometryFlag::eDOUBLE_SIDED as u8,
            };

            let scaling = unsafe { PxMeshScale_new() };
            let geometry = PxTriangleMeshGeometry::new(&mut trimesh, &scaling, flags);
            physics.create_shape(&geometry, materials, true, shape_flags, ())
        } else {
            eprintln!("PhysX triangle mesh construction failed.");
            return None;
        }
    } else {
        eprintln!("Creating a shape unknown to the PhysX backend.");
        return None;
    };

    shape.map(|s| (s, material, local_pose))
}

type PxPhysicsFoundation = PhysicsFoundation<DefaultAllocator, PxShape>;
type PxMaterial = physx::material::PxMaterial<()>;
type PxShape = physx::shape::PxShape<(), PxMaterial>;
type PxArticulationLink = physx::articulation_link::PxArticulationLink<(), PxShape>;
type PxRigidStatic = physx::rigid_static::PxRigidStatic<(), PxShape>;
type PxRigidDynamic = physx::rigid_dynamic::PxRigidDynamic<RigidBodyHandle, PxShape>;
type PxArticulation = physx::articulation::PxArticulation<(), PxArticulationLink>;
type PxArticulationReducedCoordinate =
    physx::articulation_reduced_coordinate::PxArticulationReducedCoordinate<(), PxArticulationLink>;
type PxScene = physx::scene::PxScene<
    (),
    PxArticulationLink,
    PxRigidStatic,
    PxRigidDynamic,
    PxArticulation,
    PxArticulationReducedCoordinate,
    OnCollision,
    OnTrigger,
    OnConstraintBreak,
    OnWakeSleep,
    OnAdvance,
>;

/// Next up, the simulation event callbacks need to be defined, and possibly an
/// allocator callback as well.
struct OnCollision;
impl CollisionCallback for OnCollision {
    fn on_collision(
        &mut self,
        _header: &physx_sys::PxContactPairHeader,
        _pairs: &[physx_sys::PxContactPair],
    ) {
    }
}
struct OnTrigger;
impl TriggerCallback for OnTrigger {
    fn on_trigger(&mut self, _pairs: &[physx_sys::PxTriggerPair]) {}
}

struct OnConstraintBreak;
impl ConstraintBreakCallback for OnConstraintBreak {
    fn on_constraint_break(&mut self, _constraints: &[physx_sys::PxConstraintInfo]) {}
}
struct OnWakeSleep;
impl WakeSleepCallback<PxArticulationLink, PxRigidStatic, PxRigidDynamic> for OnWakeSleep {
    fn on_wake_sleep(
        &mut self,
        _actors: &[&physx::actor::ActorMap<PxArticulationLink, PxRigidStatic, PxRigidDynamic>],
        _is_waking: bool,
    ) {
    }
}

struct OnAdvance;
impl AdvanceCallback<PxArticulationLink, PxRigidDynamic> for OnAdvance {
    fn on_advance(
        &self,
        _actors: &[&physx::rigid_body::RigidBodyMap<PxArticulationLink, PxRigidDynamic>],
        _transforms: &[PxTransform],
    ) {
    }
}<|MERGE_RESOLUTION|>--- conflicted
+++ resolved
@@ -430,20 +430,16 @@
         let mut scratch = unsafe { ScratchBuffer::new(4) };
 
         counters.step_started();
-<<<<<<< HEAD
         self.scene
             .as_mut()
             .unwrap()
             .step(
-                params.dt(),
+                params.dt,
                 None::<&mut physx_sys::PxBaseTask>,
                 Some(&mut scratch),
                 true,
             )
             .expect("error occurred during PhysX simulation");
-=======
-        self.scene.step(params.dt, true);
->>>>>>> e6fc8f67
         counters.step_completed();
     }
 
